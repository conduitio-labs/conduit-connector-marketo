// Copyright © 2022 Meroxa, Inc.
//
// Licensed under the Apache License, Version 2.0 (the "License");
// you may not use this file except in compliance with the License.
// You may obtain a copy of the License at
//
//     http://www.apache.org/licenses/LICENSE-2.0
//
// Unless required by applicable law or agreed to in writing, software
// distributed under the License is distributed on an "AS IS" BASIS,
// WITHOUT WARRANTIES OR CONDITIONS OF ANY KIND, either express or implied.
// See the License for the specific language governing permissions and
// limitations under the License.

package source_test

import (
	"context"
	"encoding/json"
	"errors"
	"strings"
	"testing"
	"time"

	sdk "github.com/conduitio/conduit-connector-sdk"
	"github.com/rustiever/conduit-connector-marketo/config"
	"github.com/rustiever/conduit-connector-marketo/source"
	"github.com/rustiever/conduit-connector-marketo/source/position"
)

func TestSource_SuccessfullSnapshot(t *testing.T) {
	client, err := getClient()
	if err != nil {
		t.Fatal(err)
	}
<<<<<<< HEAD
=======
	startTime := time.Now().UTC()
	src := newTestSource()
>>>>>>> 94fb5449
	testLeads, err := addLeads(client, 10)
	if err != nil {
		t.Fatal(err)
	}
	t.Cleanup(func() {
		err := cleanUp(client)
		if err != nil {
			t.Error(err)
		}
	})
	ctx := context.Background()
	defer func() {
		_ = src.Teardown(ctx)
	}()
	err = configAndOpen(ctx, src, nil)
	if err != nil {
		t.Errorf("expected no error, got %v", err)
	}
	for _, lead := range testLeads {
		rec := nextRecord(ctx, src, t)
		assert(t, &rec, lead)
	}
	_, err = src.Read(ctx)
	if !errors.Is(err, sdk.ErrBackoffRetry) {
		t.Errorf("expected error %v, got %v", sdk.ErrBackoffRetry, err)
	}
}

func TestSource_SnapshotRestart(t *testing.T) {
	client, err := getClient()
	if err != nil {
		t.Fatal(err)
	}
	src := newTestSource()
	startTime := time.Now().UTC()
	testLeads, err := addLeads(client, 10)
	if err != nil {
		t.Fatal(err)
	}
	t.Cleanup(func() {
		err := cleanUp(client)
		if err != nil {
			t.Error(err)
		}
	})
	ctx := context.Background()
	defer func() {
		_ = src.Teardown(ctx)
	}()
	pos, err := json.Marshal(position.Position{
		Key:       "1",
		CreatedAt: startTime,
		UpdatedAt: startTime,
		Type:      position.TypeSnapshot,
	})
	if err != nil {
		t.Errorf("expected no error, got %v", err)
	}
	err = configAndOpen(ctx, src, pos)
	if err != nil {
		t.Errorf("expected no error, got %v", err)
	}
	for _, lead := range testLeads {
		rec := nextRecord(ctx, src, t)
		assert(t, &rec, lead)
	}
	_, err = src.Read(ctx)
	if !errors.Is(err, sdk.ErrBackoffRetry) {
		t.Errorf("expected error %v, got %v", sdk.ErrBackoffRetry, err)
	}
}

func TestSource_EmptyDatabase(t *testing.T) {
	src := newTestSource()
	ctx := context.Background()
	defer func() {
		_ = src.Teardown(ctx)
	}()
	err := configAndOpen(ctx, src, nil)
	if err != nil {
		t.Fatal(err)
	}
	_, err = src.Read(ctx)
	if !errors.Is(err, sdk.ErrBackoffRetry) {
		t.Fatalf("expected a BackoffRetry error, got: %v", err)
	}
}

func TestSource_StartCDCAfterEmptyBucket(t *testing.T) {
	ctx := context.Background()
	src := newTestSource()
	defer func() {
		_ = src.Teardown(ctx)
	}()
	err := configAndOpen(ctx, src, nil)
	if err != nil {
		t.Fatal(err)
	}
	_, err = src.Read(ctx)
	if !errors.Is(err, sdk.ErrBackoffRetry) {
		t.Fatalf("expected a BackoffRetry error, got: %v", err)
	}
	client, err := getClient()
	if err != nil {
		t.Fatal(err)
	}
	t.Cleanup(func() {
		err := cleanUp(client)
		if err != nil {
			t.Error(err)
		}
	})
	testLeads, err := addLeads(client, 5)
	if err != nil {
		t.Fatal(err)
	}
	for _, lead := range testLeads {
		rec := nextRecord(ctx, src, t)
		assert(t, &rec, lead)
	}
	_, err = src.Read(ctx)
	if !errors.Is(err, sdk.ErrBackoffRetry) {
		t.Errorf("expected error %v, got %v", sdk.ErrBackoffRetry, err)
	}
}

func TestSource_NonExistentDatabase(t *testing.T) {
	src := newTestSource()
	ctx := context.Background()
	defer func() {
		_ = src.Teardown(ctx)
	}()
	cfg := getConfigs()
	cfg[config.ClientID] = "non-existent"
	cfg[config.ClientSecret] = "non-existent"
	err := src.Configure(ctx, cfg)
	if err != nil {
		t.Errorf("expected no error, got %v", err)
	}
	err = src.Open(ctx, nil)
	if err == nil {
		t.Fatal("expected error, got nil")
	}
}

func TestSource_CDC_ReadRecordsUpdate(t *testing.T) {
	src := newTestSource()
	ctx := context.Background()
	defer func() {
		_ = src.Teardown(ctx)
	}()
	err := configAndOpen(ctx, src, nil)
	if err != nil {
		t.Fatal(err)
	}
	client, err := getClient()
	if err != nil {
		t.Fatal(err)
	}
	testLeads, err := addLeads(client, 1)
	t.Cleanup(func() {
		err := cleanUp(client)
		if err != nil {
			t.Error(err)
		}
	})
	if err != nil {
		t.Fatal(err)
	}
	rec, err := src.Read(ctx)
	if err != nil {
		t.Errorf("expected no error, got %v", err)
	}
	assert(t, &rec, testLeads[0])
	updatedLeads, err := updateLeads(client, testLeads[0]["email"].(string))
	if err != nil {
		t.Fatal(err)
	}
	rec = nextRecord(ctx, src, t)
	var record map[string]interface{}
	err = json.Unmarshal(rec.Payload.Bytes(), &record)
	if err != nil {
		t.Errorf("expected no error, got %v", err)
	}
	if record["email"] != updatedLeads["email"] && record["lastName"] != updatedLeads["lastName"] {
		t.Errorf("expected %v, got %v", updatedLeads, record)
	}
}

func TestCDC_Delete(t *testing.T) {
	ctx := context.Background()
	src := newTestSource()
	defer func() {
		_ = src.Teardown(ctx)
	}()
	client, err := getClient()
	if err != nil {
		t.Fatal(err)
	}
	err = configAndOpen(ctx, src, nil)
	if err != nil {
		t.Errorf("expected no error, got %v", err)
	}
	t.Cleanup(func() {
		err := cleanUp(client)
		if err != nil {
			t.Error(err)
		}
	})
	testLeads, err := addLeads(client, 1)
	if err != nil {
		t.Fatal(err)
	}
	var rec sdk.Record
	for _, lead := range testLeads {
		rec = nextRecord(ctx, src, t)
		assert(t, &rec, lead)
	}
	_, err = src.Read(ctx)
	if !errors.Is(err, sdk.ErrBackoffRetry) {
		t.Errorf("expected error %v, got %v", sdk.ErrBackoffRetry, err)
	}
	var record map[string]interface{}
	err = json.Unmarshal(rec.Payload.Bytes(), &record)
	if err != nil {
		t.Errorf("expected no error, got %v", err)
	}
	leadID := record["id"].(string)
	err = client.deleteLeadsByIDs([]string{leadID})
	if err != nil {
		t.Errorf("expected no error, got %v", err)
	}
	rec = nextRecord(ctx, src, t)
	if string(rec.Key.Bytes()) != leadID {
		t.Errorf("expected %v, got %v", leadID, record["id"])
	}
}

func TestSource_CDC_ReadRecordsInsertAfterTeardown(t *testing.T) {
	src := newTestSource()
	ctx := context.Background()
	err := configAndOpen(ctx, src, nil)
	if err != nil {
		t.Fatal(err)
	}
	client, err := getClient()
	if err != nil {
		t.Fatal(err)
	}
	testLeads, err := addLeads(client, 3)
	if err != nil {
		t.Fatal(err)
	}
	t.Cleanup(func() {
		err := cleanUp(client)
		if err != nil {
			t.Error(err)
		}
	})
	var rec sdk.Record
	for _, lead := range testLeads {
		rec = nextRecord(ctx, src, t)
		assert(t, &rec, lead)
	}
	lastPosition := rec.Position
	_ = src.Teardown(ctx)
	src1 := newTestSource()
	defer func() {
		_ = src1.Teardown(ctx)
	}()
	err = configAndOpen(ctx, src1, lastPosition)
	if err != nil {
		t.Fatal(err)
	}
	testLeads, err = addLeads(client, 1)
	if err != nil {
		t.Fatal(err)
	}
	rec = nextRecord(ctx, src1, t)
	assert(t, &rec, testLeads[0])
}

func TestOpenSource_FailsParsePosition(t *testing.T) {
	ctx := context.Background()
	source := &source.Source{}
	defer func() {
		_ = source.Teardown(ctx)
	}()
	err := source.Configure(ctx, getConfigs())
	if err != nil {
		t.Fatal(err)
	}
	err = source.Open(ctx, []byte("Invalid Position"))
	expectedErr := "invalid character 'I' looking for beginning of value"
	if !strings.Contains(err.Error(), expectedErr) {
		t.Errorf("Expected want error is %q but got %v", expectedErr, err)
	}
}

func TestOpenSource_InvalidPositionType(t *testing.T) {
	ctx := context.Background()
	source := &source.Source{}
	err := source.Configure(ctx, getConfigs())
	if err != nil {
		t.Fatal(err)
	}
	p, err := json.Marshal(position.Position{
		Key:       "key",
		CreatedAt: time.Now().UTC(),
		UpdatedAt: time.Now().UTC(),
		Type:      2,
	})
	if err != nil {
		t.Fatal(err)
	}
	err = source.Open(ctx, p)
	expectedErr := "couldn't create a combined iterator: invalid position type (2)"
	if !strings.Contains(err.Error(), expectedErr) {
		t.Errorf("Expected want error is %q but got %v", expectedErr, err)
	}
}

func TestConfigureSource_FailsWhenConfigEmpty(t *testing.T) {
	con := &source.Source{}
	err := con.Configure(context.Background(), make(map[string]string))
	if err == nil {
		t.Errorf("expected no error, got %v", err)
	}
	if strings.HasPrefix(err.Error(), "config is invalid:") {
		t.Errorf("expected error to be about missing config, got %v", err)
	}
}<|MERGE_RESOLUTION|>--- conflicted
+++ resolved
@@ -33,11 +33,8 @@
 	if err != nil {
 		t.Fatal(err)
 	}
-<<<<<<< HEAD
-=======
-	startTime := time.Now().UTC()
-	src := newTestSource()
->>>>>>> 94fb5449
+	// startTime := time.Now().UTC()
+	src := newTestSource()
 	testLeads, err := addLeads(client, 10)
 	if err != nil {
 		t.Fatal(err)
